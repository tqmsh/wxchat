--- conflicted
+++ resolved
@@ -4,90 +4,7 @@
 
 This is the **Oliver** repo for **WatAI** — an LLM-based RAG project. Oliver is an intelligent assistant who helps instructors and students interact with course materials through conversational AI. This implementation is a refresh of the legacy Oliver project.
 
-Instructors can upload course content, and Oliver uses a RAG pipeline to generate context-aware answers when students ask questions. The first scheduled course for deployment is MTE 182 by Albert Jiang in the Fall term.
-
-<<<<<<< HEAD
-WatAIOliver combines a React frontend with a FastAPI backend and a modern RAG system. Users can upload material and chat with the assistant.
-
-## Repository Layout
-
-- `frontend/` – React application built with Vite and TailwindCSS
-- `backend/` – FastAPI service exposing chat and file APIs
-- `machine_learning/` – Embedding and RAG services, plus optional agent system
-
-## Quick Start
-
-1. **Install dependencies**
-
-   
-    On macOS/Linux you can run the helper script:
-    ```bash
-    ./setup.sh
-    ```
-
-   remember to run chmod +x setup.sh before ./ it.
-
-```
-./setup.sh          # setup + run everything (default)
-./setup.sh setup    # setup only
-./setup.sh start    # run services
-./setup.sh stop     # stop services
-./setup.sh status   # status
-```
----
-
-   Or install manually:
-   ```bash
-   pip install -r backend/requirements.txt
-   pip install -r machine_learning/pdf_processor/requirements.txt
-   pip install -r machine_learning/rag_system/requirements.txt -c constraints.txt --upgrade --upgrade-strategy eager
-   pip install -r machine_learning/ai_agents/requirements.txt
-   ```
-   Windows users should follow `windows_proj_env_setup.md`.
-3. **Environment files** – copy the provided examples to `.env` inside `backend/` and `machine_learning/rag_system/` and update credentials.
-4. **Run services**
-   ```bash
-   # Backend
-   PYTHONPATH=backend python -m uvicorn backend.main:app --reload --host 0.0.0.0 --port 8000
-   # Frontend
-   cd frontend && npm ci
-   npm run dev
-   ```
-   Optional services:
-   ```bash
-   # PDF processor
-   PYTHONPATH=machine_learning python -m uvicorn pdf_processor.main:app --reload --host 0.0.0.0 --port 8001
-   # RAG system
-   PYTHONPATH=machine_learning python -m uvicorn rag_system.app.main:app --reload --host 0.0.0.0 --port 8002
-   # Agent system
-   PYTHONPATH=machine_learning python -m uvicorn ai_agents.app.main:app --reload --host 0.0.0.0 --port 8003
-   ```
-
-
-
-## Logging
-
-The backend uses a rotating file logger located at `backend/src/app.log`. All requests are logged with their status code and processing time, making it easy to trace errors.
-
-## Features
-
-- Chat with persistent conversations
-- File uploads (PDF and text)
-- KaTeX formula rendering
-- Retrieval‑augmented responses using the RAG system
-- Optional multi‑agent debate mode
-
-## Building Frontend
-
-To create a production build of the frontend:
-```bash
-cd frontend
-npm run build
-```
-The output is placed in `frontend/dist`.
-=======
 Instructors can upload course content, and Oliver will use an RAG pipeline to generate better, more context-aware answers when students ask questions about their courses. Current scheduled course for deployment is MTE 182 by Albert Jiang in Fall term.
->>>>>>> 78f6d27f
 
 ## Technology Stack
 
