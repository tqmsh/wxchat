--- conflicted
+++ resolved
@@ -21,10 +21,7 @@
   heavyModelOptions,
   selectedCourseId,
   setSelectedCourseId,
-<<<<<<< HEAD
-=======
   selectedCourse,
->>>>>>> 967efb03
   useAgents,
   setUseAgents,
   append,
@@ -49,11 +46,7 @@
         onClick={handleLogout}
         variant="outline"
         size="sm"
-<<<<<<< HEAD
-        className="absolute top-4 right-4 text-red-600 border-red-300 hover:bg-red-50"
-=======
         className="absolute top-4 right-4 text-red-600 border-red-300 hover:bg-red-50 hover:text-red-700"
->>>>>>> 967efb03
       >
         Logout
       </Button>
@@ -72,19 +65,6 @@
               onChange={setSelectedModel}
               options={modelOptions}
               placeholder="Select mode"
-<<<<<<< HEAD
-            />
-          </div>
-          <div className="w-48">
-            <label className="block text-sm font-medium text-gray-700 mb-1">Foundation Model</label>
-            <CustomSelect
-              value={selectedBaseModel}
-              onChange={setSelectedBaseModel}
-              options={baseModelOptions}
-              placeholder="Foundation model"
-            />
-          </div>
-=======
             />
           </div>
           <div className="w-48">
@@ -107,7 +87,6 @@
               )}
             </>
           )}
->>>>>>> 967efb03
           {selectedModel === "rag" && (
             <>
               <div className="w-48">
@@ -128,19 +107,12 @@
                   placeholder="Heavy reasoning model"
                 />
               </div>
-<<<<<<< HEAD
-              {selectedCourseId && (
-                <div className="w-64 p-3 bg-blue-50 border border-blue-200 rounded-lg">
-                  <label className="block text-sm font-medium text-gray-700 mb-1">Selected Course</label>
-                  <p className="text-sm text-blue-700 font-medium">{selectedCourseId}</p>
-=======
 
               {selectedCourse && (
                 <div className="w-64 p-3 bg-blue-50 border border-blue-200 rounded-lg">
                   <label className="block text-sm font-medium text-gray-700 mb-1">Course</label>
                   <p className="text-sm text-blue-700 font-medium">{selectedCourse.title}</p>
                   <p className="text-xs text-blue-600">{selectedCourse.term}</p>
->>>>>>> 967efb03
                 </div>
               )}
               <label className="flex items-center space-x-2">
