from fastapi import APIRouter, Request, UploadFile, File, Form, Query, HTTPException, status

from typing import List
import tempfile
import os
import httpx

from backend.constants import TimeoutConfig, ServiceConfig

from . import service
from .models import ConversationCreate, ConversationUpdate, ConversationDelete, MessageCreate, MessageUpdate, MessageDelete, ConversationOut, MessageOut, ChatRequest
from . import CRUD as supabase_crud

router = APIRouter(
    prefix='/chat',
    tags=['chat']
)


@router.post("/")
async def chat(data: ChatRequest):
<<<<<<< HEAD
    result = await service.generate_response(data)
    
    return {"result": result}

@router.post("")
async def chat_root(data: ChatRequest):
    result = await service.generate_response(data)
    
    return {"result": result}
=======
    return await service.generate_response(data)

@router.post("")
async def chat_root(data: ChatRequest):
    return await service.generate_response(data)
>>>>>>> 967efb03

@router.post("/open_ask")
async def open_ask(data: ConversationCreate):
    return service.open_ask(data)

@router.post("/create_conversation")
async def create_conversation(data: ConversationCreate, response_model=ConversationOut):
    result = supabase_crud.create_conversation(data)
    return result

@router.get("/conversations/{user_id}")
async def get_conversations(user_id: str, response_model=ConversationOut):
    result = supabase_crud.get_conversations(user_id)
    return result

@router.post("/update_conversation")
async def update_conversation(data: ConversationUpdate, response_model=ConversationOut):
    result = supabase_crud.update_conversation(data)
    return result

@router.post("/delete_conversation")
async def delete_conversation(data: ConversationDelete, response_model=ConversationOut):
    result = supabase_crud.delete_conversation(data)
    return result

@router.post("/create_message")
async def create_message(data: MessageCreate, response_model=MessageOut):
    result = supabase_crud.create_message(data)
    return result

@router.get("/messages/{conversation_id}")
async def get_messages(conversation_id: str, response_model=MessageOut):
    result = supabase_crud.get_messages(conversation_id)
    return result

@router.post("/update_message")
async def update_message(data: MessageUpdate, response_model=MessageOut):
    return supabase_crud.update_message(data)

@router.post("/delete_message")
async def delete_message(data: MessageDelete, response_model=MessageOut):
    return supabase_crud.delete_message(data)

@router.post("/upload_files")
async def upload_files(
    files: List[UploadFile] = File(...),
    conversation_id: str = Form(...),
    user_id: str = Form(...)
):
    try:
<<<<<<< HEAD
        results = []
        
        for file in files:
            filename = file.filename or 'unknown_file'
            
            # Read file content
            file_content = await file.read()
            
            # Process based on file type
            if filename.lower().endswith('.pdf'):
                # Convert PDF to markdown for chat context
                pdf_result = await process_pdf_file(file_content, filename)
                
                if pdf_result.get('success'):
                    # Store markdown content as chat context, NOT in RAG
                    markdown_content = pdf_result.get('markdown_content', '')
                    
                    results.append({
                        'filename': filename,
                        'type': 'pdf',
                        'markdown_content': markdown_content,
                        'content_length': len(markdown_content),
                        'status': 'completed'
                    })
                else:
                    results.append({
                        'filename': filename,
                        'type': 'pdf',
                        'error': pdf_result.get('error_message', 'PDF processing failed'),
                        'status': 'failed'
                    })
            
            elif filename.lower().endswith(('.txt', '.md', '.mdx')):
                # Direct text processing for chat context
                text_content = file_content.decode('utf-8')
                
                results.append({
                    'filename': filename,
                    'type': 'text',
                    'text_content': text_content,
                    'content_length': len(text_content),
                    'status': 'completed'
                })
            
            else:
                results.append({
                    'filename': filename,
                    'type': 'unsupported',
                    'error': 'Unsupported file type. Please upload PDF, TXT, MD, or MDX files.',
                    'status': 'failed'
                })
        
=======
        results = await service.process_files_for_chat(files, conversation_id, user_id)
>>>>>>> 967efb03
        return {
            'message': 'Files processed for chat context',
            'results': results,
            'conversation_id': conversation_id
        }
<<<<<<< HEAD
        
=======
>>>>>>> 967efb03
    except Exception as e:
        raise HTTPException(
            status_code=500,
            detail=f"File upload and processing failed: {str(e)}"
        )

@router.post("/upload_files_for_rag")
async def upload_files_for_rag(
    files: List[UploadFile] = File(...),
    course_id: str = Form(...),
    user_id: str = Form(...),
    rag_model: str | None = Form(None),
):
    try:
<<<<<<< HEAD
        results = []
        
        for file in files:
            filename = file.filename or 'unknown_file'
            
            # Read file content
            file_content = await file.read()
            
            # Process based on file type
            if filename.lower().endswith('.pdf'):
                # Stage 1: Send to PDF processor service
                pdf_result = await process_pdf_file(file_content, filename)
                
                if pdf_result.get('success'):
                    # Stage 2: Send processed markdown to RAG system
                    rag_result = await process_document_with_rag(
                        course_id,  # Use the course_id parameter from the form
                        pdf_result.get('markdown_content', ''),
                        filename,
                        rag_model,
                    )
                    
                    results.append({
                        'filename': filename,
                        'type': 'pdf',
                        'pdf_processing': pdf_result,
                        'rag_processing': rag_result,
                        'status': 'completed'
                    })
                else:
                    results.append({
                        'filename': filename,
                        'type': 'pdf',
                        'error': pdf_result.get('error_message', 'PDF processing failed'),
                        'status': 'failed'
                    })
            
            elif filename.lower().endswith(('.txt', '.md', '.mdx')):
                # Direct text processing - send to RAG system
                text_content = file_content.decode('utf-8')
                rag_result = await process_document_with_rag(
                    course_id,  # Use the course_id parameter from the form
                    text_content,
                    filename,
                    rag_model,
                )
                
                results.append({
                    'filename': filename,
                    'type': 'text',
                    'rag_processing': rag_result,
                    'status': 'completed'
                })
            
            else:
                results.append({
                    'filename': filename,
                    'type': 'unsupported',
                    'error': 'Unsupported file type. Please upload PDF, TXT, MD, or MDX files.',
                    'status': 'failed'
                })
        
=======
        results = await service.process_files_for_rag(files, course_id, user_id, rag_model)
>>>>>>> 967efb03
        return {
            'message': 'Files processed for RAG knowledge base',
            'results': results,
            'course_id': course_id
        }
<<<<<<< HEAD
        
=======
>>>>>>> 967efb03
    except Exception as e:
        raise HTTPException(
            status_code=500,
            detail=f"RAG file upload and processing failed: {str(e)}"
        )

<<<<<<< HEAD
@router.get("/courses")
async def get_courses():
    """Get all courses for course selection"""
    try:
        from src.course.CRUD import get_all_courses
        courses = get_all_courses()
        return {"courses": courses}
    except Exception as e:
        raise HTTPException(status_code=500, detail=f"Error fetching courses: {str(e)}")
=======

>>>>>>> 967efb03

@router.post("/courses")
async def create_course(data: dict):
    """Create a new course"""
    try:
        from src.course.CRUD import create_course
        course = create_course(
            created_by=data.get('created_by', 'admin'),
            title=data.get('title', ''),
            description=data.get('description', ''),
            term=data.get('term', '')
        )
        return {"course": course}
    except Exception as e:
        raise HTTPException(status_code=500, detail=f"Error creating course: {str(e)}")

<<<<<<< HEAD
async def process_pdf_file(file_content: bytes, filename: str) -> dict:
    """
    Send PDF file to the PDF processor service running on port 8001.
    """
    try:
        # Create temporary file for PDF processor
        with tempfile.NamedTemporaryFile(suffix='.pdf', delete=False) as tmp_file:
            tmp_file.write(file_content)
            tmp_file_path = tmp_file.name
        
        try:
            # Send to PDF processor service
            async with httpx.AsyncClient(timeout=TimeoutConfig.PDF_PROCESSING_TIMEOUT) as client:
                with open(tmp_file_path, 'rb') as f:
                    files = {'file': (filename, f, 'application/pdf')}
                    response = await client.post(
                        f'http://{ServiceConfig.LOCALHOST}:{ServiceConfig.PDF_PROCESSOR_PORT}/convert',
                        files=files
                    )
                
                if response.status_code == 200:
                    return response.json()
                else:
                    return {
                        'success': False,
                        'error_message': f'PDF processor service returned {response.status_code}: {response.text}'
                    }
        
        finally:
            # Clean up temporary file
            if os.path.exists(tmp_file_path):
                os.unlink(tmp_file_path)
    
    except Exception as e:
        return {
            'success': False,
            'error_message': f'PDF processing failed: {str(e)}'
        }

async def process_document_with_rag(course_id: str, content: str, filename: str, rag_model: str | None = None) -> dict:
    """
    Send processed document content to the RAG system for embedding and vector storage.
    RAG system will be running on port 8002 to avoid conflicts with backend.
    """
    try:
        async with httpx.AsyncClient(timeout=TimeoutConfig.RAG_PROCESSING_TIMEOUT) as client:
            rag_payload = {
                'course_id': course_id,  # Use the actual course_id parameter
                'content': content
            }
            if rag_model:
                rag_payload['embedding_model'] = rag_model
            
            print(f"DEBUG: Processing document '{filename}' for course_id='{course_id}'")
            
            response = await client.post(
                f'http://{ServiceConfig.LOCALHOST}:{ServiceConfig.RAG_SYSTEM_PORT}/process_document',
                json=rag_payload
            )
            
            if response.status_code == 200:
                return response.json()
            else:
                return {
                    'success': False,
                    'error': f'RAG system returned {response.status_code}: {response.text}'
                }
    
    except Exception as e:
        return {
            'success': False,
            'error': f'RAG processing failed: {str(e)}'
        }
=======
>>>>>>> 967efb03
<|MERGE_RESOLUTION|>--- conflicted
+++ resolved
@@ -19,23 +19,11 @@
 
 @router.post("/")
 async def chat(data: ChatRequest):
-<<<<<<< HEAD
-    result = await service.generate_response(data)
-    
-    return {"result": result}
-
-@router.post("")
-async def chat_root(data: ChatRequest):
-    result = await service.generate_response(data)
-    
-    return {"result": result}
-=======
     return await service.generate_response(data)
 
 @router.post("")
 async def chat_root(data: ChatRequest):
     return await service.generate_response(data)
->>>>>>> 967efb03
 
 @router.post("/open_ask")
 async def open_ask(data: ConversationCreate):
@@ -86,71 +74,12 @@
     user_id: str = Form(...)
 ):
     try:
-<<<<<<< HEAD
-        results = []
-        
-        for file in files:
-            filename = file.filename or 'unknown_file'
-            
-            # Read file content
-            file_content = await file.read()
-            
-            # Process based on file type
-            if filename.lower().endswith('.pdf'):
-                # Convert PDF to markdown for chat context
-                pdf_result = await process_pdf_file(file_content, filename)
-                
-                if pdf_result.get('success'):
-                    # Store markdown content as chat context, NOT in RAG
-                    markdown_content = pdf_result.get('markdown_content', '')
-                    
-                    results.append({
-                        'filename': filename,
-                        'type': 'pdf',
-                        'markdown_content': markdown_content,
-                        'content_length': len(markdown_content),
-                        'status': 'completed'
-                    })
-                else:
-                    results.append({
-                        'filename': filename,
-                        'type': 'pdf',
-                        'error': pdf_result.get('error_message', 'PDF processing failed'),
-                        'status': 'failed'
-                    })
-            
-            elif filename.lower().endswith(('.txt', '.md', '.mdx')):
-                # Direct text processing for chat context
-                text_content = file_content.decode('utf-8')
-                
-                results.append({
-                    'filename': filename,
-                    'type': 'text',
-                    'text_content': text_content,
-                    'content_length': len(text_content),
-                    'status': 'completed'
-                })
-            
-            else:
-                results.append({
-                    'filename': filename,
-                    'type': 'unsupported',
-                    'error': 'Unsupported file type. Please upload PDF, TXT, MD, or MDX files.',
-                    'status': 'failed'
-                })
-        
-=======
         results = await service.process_files_for_chat(files, conversation_id, user_id)
->>>>>>> 967efb03
         return {
             'message': 'Files processed for chat context',
             'results': results,
             'conversation_id': conversation_id
         }
-<<<<<<< HEAD
-        
-=======
->>>>>>> 967efb03
     except Exception as e:
         raise HTTPException(
             status_code=500,
@@ -165,100 +94,19 @@
     rag_model: str | None = Form(None),
 ):
     try:
-<<<<<<< HEAD
-        results = []
-        
-        for file in files:
-            filename = file.filename or 'unknown_file'
-            
-            # Read file content
-            file_content = await file.read()
-            
-            # Process based on file type
-            if filename.lower().endswith('.pdf'):
-                # Stage 1: Send to PDF processor service
-                pdf_result = await process_pdf_file(file_content, filename)
-                
-                if pdf_result.get('success'):
-                    # Stage 2: Send processed markdown to RAG system
-                    rag_result = await process_document_with_rag(
-                        course_id,  # Use the course_id parameter from the form
-                        pdf_result.get('markdown_content', ''),
-                        filename,
-                        rag_model,
-                    )
-                    
-                    results.append({
-                        'filename': filename,
-                        'type': 'pdf',
-                        'pdf_processing': pdf_result,
-                        'rag_processing': rag_result,
-                        'status': 'completed'
-                    })
-                else:
-                    results.append({
-                        'filename': filename,
-                        'type': 'pdf',
-                        'error': pdf_result.get('error_message', 'PDF processing failed'),
-                        'status': 'failed'
-                    })
-            
-            elif filename.lower().endswith(('.txt', '.md', '.mdx')):
-                # Direct text processing - send to RAG system
-                text_content = file_content.decode('utf-8')
-                rag_result = await process_document_with_rag(
-                    course_id,  # Use the course_id parameter from the form
-                    text_content,
-                    filename,
-                    rag_model,
-                )
-                
-                results.append({
-                    'filename': filename,
-                    'type': 'text',
-                    'rag_processing': rag_result,
-                    'status': 'completed'
-                })
-            
-            else:
-                results.append({
-                    'filename': filename,
-                    'type': 'unsupported',
-                    'error': 'Unsupported file type. Please upload PDF, TXT, MD, or MDX files.',
-                    'status': 'failed'
-                })
-        
-=======
         results = await service.process_files_for_rag(files, course_id, user_id, rag_model)
->>>>>>> 967efb03
         return {
             'message': 'Files processed for RAG knowledge base',
             'results': results,
             'course_id': course_id
         }
-<<<<<<< HEAD
-        
-=======
->>>>>>> 967efb03
     except Exception as e:
         raise HTTPException(
             status_code=500,
             detail=f"RAG file upload and processing failed: {str(e)}"
         )
 
-<<<<<<< HEAD
-@router.get("/courses")
-async def get_courses():
-    """Get all courses for course selection"""
-    try:
-        from src.course.CRUD import get_all_courses
-        courses = get_all_courses()
-        return {"courses": courses}
-    except Exception as e:
-        raise HTTPException(status_code=500, detail=f"Error fetching courses: {str(e)}")
-=======
 
->>>>>>> 967efb03
 
 @router.post("/courses")
 async def create_course(data: dict):
@@ -275,79 +123,3 @@
     except Exception as e:
         raise HTTPException(status_code=500, detail=f"Error creating course: {str(e)}")
 
-<<<<<<< HEAD
-async def process_pdf_file(file_content: bytes, filename: str) -> dict:
-    """
-    Send PDF file to the PDF processor service running on port 8001.
-    """
-    try:
-        # Create temporary file for PDF processor
-        with tempfile.NamedTemporaryFile(suffix='.pdf', delete=False) as tmp_file:
-            tmp_file.write(file_content)
-            tmp_file_path = tmp_file.name
-        
-        try:
-            # Send to PDF processor service
-            async with httpx.AsyncClient(timeout=TimeoutConfig.PDF_PROCESSING_TIMEOUT) as client:
-                with open(tmp_file_path, 'rb') as f:
-                    files = {'file': (filename, f, 'application/pdf')}
-                    response = await client.post(
-                        f'http://{ServiceConfig.LOCALHOST}:{ServiceConfig.PDF_PROCESSOR_PORT}/convert',
-                        files=files
-                    )
-                
-                if response.status_code == 200:
-                    return response.json()
-                else:
-                    return {
-                        'success': False,
-                        'error_message': f'PDF processor service returned {response.status_code}: {response.text}'
-                    }
-        
-        finally:
-            # Clean up temporary file
-            if os.path.exists(tmp_file_path):
-                os.unlink(tmp_file_path)
-    
-    except Exception as e:
-        return {
-            'success': False,
-            'error_message': f'PDF processing failed: {str(e)}'
-        }
-
-async def process_document_with_rag(course_id: str, content: str, filename: str, rag_model: str | None = None) -> dict:
-    """
-    Send processed document content to the RAG system for embedding and vector storage.
-    RAG system will be running on port 8002 to avoid conflicts with backend.
-    """
-    try:
-        async with httpx.AsyncClient(timeout=TimeoutConfig.RAG_PROCESSING_TIMEOUT) as client:
-            rag_payload = {
-                'course_id': course_id,  # Use the actual course_id parameter
-                'content': content
-            }
-            if rag_model:
-                rag_payload['embedding_model'] = rag_model
-            
-            print(f"DEBUG: Processing document '{filename}' for course_id='{course_id}'")
-            
-            response = await client.post(
-                f'http://{ServiceConfig.LOCALHOST}:{ServiceConfig.RAG_SYSTEM_PORT}/process_document',
-                json=rag_payload
-            )
-            
-            if response.status_code == 200:
-                return response.json()
-            else:
-                return {
-                    'success': False,
-                    'error': f'RAG system returned {response.status_code}: {response.text}'
-                }
-    
-    except Exception as e:
-        return {
-            'success': False,
-            'error': f'RAG processing failed: {str(e)}'
-        }
-=======
->>>>>>> 967efb03
